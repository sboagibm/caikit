--- conflicted
+++ resolved
@@ -266,18 +266,13 @@
         file=stream_type.File(filename=sample_int_file)
     ).to_proto()
 
-<<<<<<< HEAD
-    train_request = sample_train_service.messages.BlocksOtherTaskOtherBlockTrainRequest(
-        model_name="Bar Training",
-        sample_inputsampleinputtype=SampleInputType(name="Gabe").to_proto(),
-        batch_size=100,
-        training_data=training_data,
-=======
     train_request = (
         sample_train_service.messages.ModulesOtherTaskOtherModuleTrainRequest(
-            model_name="Bar Training", batch_size=100, training_data=training_data
-        )
->>>>>>> 731e4080
+            model_name="Bar Training",
+            sample_inputsampleinputtype=SampleInputType(name="Gabe").to_proto(),
+            batch_size=100,
+            training_data=training_data,
+        )
     )
     actual_response = train_stub.ModulesOtherTaskOtherModuleTrain(train_request)
     is_good_train_response(actual_response, HAPPY_PATH_TRAIN_RESPONSE, "Bar Training")
