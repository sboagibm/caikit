--- conflicted
+++ resolved
@@ -74,13 +74,7 @@
     assert (
         extract_data_model_type_from_union(Union[Optional[SampleOutputType], str])
         == SampleOutputType
-<<<<<<< HEAD
     )
-
-
-def test_to_output_dm_type_raises_primitive():
-    with pytest.raises(RuntimeError):
-        extract_data_model_type_from_union(str)
 
 
 def test_extract_primitive_dm_type_from_union():
@@ -149,6 +143,4 @@
             primitive_data_model_types=[], arg_type=SampleInputType
         )
         == None
-=======
->>>>>>> 02bd1d19
     )