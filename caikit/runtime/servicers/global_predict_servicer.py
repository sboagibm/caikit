--- conflicted
+++ resolved
@@ -137,17 +137,10 @@
             response (object):
                 A Caikit Library data model response object
         """
-<<<<<<< HEAD
         request_name = request.DESCRIPTOR.name
-        outer_scope_name = "GlobalPredictServicerMock.Predict:%s" % request_name
+        outer_scope_name = "GlobalPredictServicer.Predict:%s" % request_name
         inner_scope_name = (
-            "GlobalPredictServicerImpl.Predict.caikit_library_run:%s" % request_name
-=======
-        desc_name = request.DESCRIPTOR.name
-        outer_scope_name = "GlobalPredictServicer.Predict:%s" % desc_name
-        inner_scope_name = (
-            "GlobalPredictServicer.Predict.caikit_library_run:%s" % desc_name
->>>>>>> 9fdaf696
+            "GlobalPredictServicer.Predict.caikit_library_run:%s" % request_name
         )
 
         try:
@@ -158,7 +151,7 @@
                 log.debug("<RUN52259029D>", "Retrieving model '%s'", model_id)
                 model = self._model_manager.retrieve_model(model_id)
 
-                self._verify_model_task(model, desc_name)
+                self._verify_model_task(model, request_name)
 
                 model_class = type(model)
                 # Unmarshall the request object into the required module run argument(s)
